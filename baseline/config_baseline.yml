--- conflicted
+++ resolved
@@ -1,7 +1,7 @@
 # Aktualisierte Konfigurationsdatei für Continual-Learning-Benchmark
 
 # Test-Typ: 'replay' oder 'no_replay'
-test_type: replay
+test_type: no_replay
 
 # Modell-Definition
 model_module: SoftCon  # Options: 'SpectralGPT' or 'SoftCon'
@@ -17,13 +17,8 @@
   permutation: [0, 1, 2, 3, 4]                # Reihenfolge der Länder-Indices
 
   # Anzahl der zufällig gezogenen Samples pro Land
-<<<<<<< HEAD
-  train_samples: 2200 #22482
-  test_samples: 200 #8176
-=======
   train_samples: 5000 # 5000 #22482
   test_samples: 500 # 500 #8176
->>>>>>> 6d2b1fed
   seed: 42                              # Seed für Reproduzierbarkeit
 
   # DataLoader-Parameter
@@ -33,7 +28,7 @@
   lr: 1e-4
 
 
-  # Filteroptionen
+  # Bildgröße und Filteroptionen
   include_snowy: false
   include_cloudy: false
 
