import argparse
import json
import logging
import os
import random
import time
from collections import defaultdict
from typing import Any, Dict, List, Tuple
import torch

import joblib
import pandas as pd
import pytorch_lightning as L
import yaml

# --- DataSet factory based on configilm / BENv2 ---
from configilm import util
from configilm.extra.DataSets.BENv2_DataSet import BENv2DataSet
from pytorch_lightning.callbacks import (
    EarlyStopping,
    LearningRateMonitor,
    ModelCheckpoint,
)
from sklearn.metrics import average_precision_score
from torch.utils.data import ConcatDataset, DataLoader, Subset
import math

# Pfade zu den Daten
datapath = {
    "images_lmdb": "/faststorage/BigEarthNet-V2/BigEarthNet-V2-LMDB",
    "metadata_parquet": "/faststorage/BigEarthNet-V2/metadata.parquet",
    "metadata_snow_cloud_parquet": "/faststorage/BigEarthNet-V2/metadata_for_patches_with_snow_cloud_or_shadow.parquet",
}
util.MESSAGE_LEVEL = util.MessageLevel.INFO

# Disable xFormers for debuggin on CPU
if not torch.cuda.is_available():
    os.environ["XFORMERS_DISABLED"] = "1"


# -- Trainer Parameters ---
def create_trainer(params: Dict[str, Any]) -> L.Trainer:
    """
    Create and configure a central PyTorch Lightning Trainer with early stopping,
    checkpointing, and learning rate scheduling.
    """

    # Early stopping callback
    early_stopping = EarlyStopping(
        monitor="val_loss",  # Metric to monitor
        patience= 5, # Stop after 5 epochs without improvement
        mode="min",  # Minimize the validation loss
        min_delta=0.01,  # Minimum change to qualify as an improvement
        check_on_train_epoch_end=True,  # Check after each training epoch
        verbose=True,
    )

    # Model checkpoint callback
    checkpoint_callback = ModelCheckpoint(
        monitor="val_loss",  # Metric to monitor
        # TODO specify right save directory
        # dirpath=params.get("save_dir", "./saved_models"),  # Directory to save checkpoints
        # filename="{country}",  # Placeholder for dynamic naming        save_top_k=1,  # Save only the best model
        mode="min",  # Minimize the validation loss
        verbose=True,
    )

    # Learning rate monitor callback
    lr_monitor = LearningRateMonitor(logging_interval="epoch")

    # Define the trainer
    trainer = L.Trainer(
        max_epochs=params.get("epoch", 15),
        accelerator="auto",  # Automatically use GPU if available
        log_every_n_steps=50,
        strategy= L.strategies.DDPStrategy(find_unused_parameters=True),  # Allow unused parameters
        default_root_dir=params.get(
            "save_dir", "./saved_models"
        ),  # Directory for logs and checkpoints
        callbacks=[early_stopping, checkpoint_callback, lr_monitor],  # Add callbacks
    )
    return trainer


# --- Data Loading ---
def load_country_train_val(
    country: str,
    n_samples: int,
    seed: int = None,
    include_snowy=False,
    include_cloudy=False,
    split="train",
    frac=0.8,
    model_module=None,  # Specify the model module
):
    """
    Load country-specific train/val datasets. Dynamically adjusts transformations and img_size
    based on the model_module argument.
    """
    # Dynamically adjust transformations and img_size
    transform = train_transform if split == "train" else val_transform
    if model_module == "SoftCon":
        img_size_ben = (14, 224, 224)  # SoftCon-specific img_size for BENv2 loader
    elif model_module == "SpectralGPT":
        img_size_ben = (14, 128, 128)  # SpectralGPT-specific img_size for BENv2 loader
    else:
        raise ValueError(f"Unknown model_module: {model_module}")

    meta = pd.read_parquet(datapath["metadata_parquet"])

    # Filter metadata based on the split
    mask = (meta.country == country) & (meta.split == split)
    available = meta.loc[mask, "patch_id"].tolist()
    if not available:
        raise ValueError(f"No {split.upper()} patches found for country={country!r}")
    if n_samples > len(available):
        print(
            f"Warning: Requested {n_samples} samples but only {len(available)} available. Using all."
        )
        n_samples = len(available)

    rng = random.Random(seed)
    sampled = rng.sample(available, k=n_samples)

    split_at = int(n_samples * frac)
    train_ids = set(sampled[:split_at])
    val_ids = set(sampled[split_at:])

    def _make_ds(keep_ids):
        return BENv2DataSet(
            data_dirs=datapath,
            img_size=img_size_ben,
            split=split,
            include_snowy=include_snowy,
            include_cloudy=include_cloudy,
            patch_prefilter=lambda pid: pid in keep_ids,
            transform=transform,
        )

    train_ds = _make_ds(train_ids)
    val_ds = _make_ds(val_ids)
    return train_ds, val_ds


def get_datasets(
    countries: List[str],
    permutation: List[int],
    split: str = "train",
    include_snowy: bool = False,
    include_cloudy: bool = False,
    samples_per_country: int = None,
    seed: int = 0,
    frac=0.8,
    model_module=None,  # Specify the model module
) -> Tuple[List[BENv2DataSet], List[BENv2DataSet]]:
    """
    Dynamically load datasets for the specified countries and permutation.
    Adjusts img_size based on the model_module.
    """
    train_datasets: List[BENv2DataSet] = []
    val_datasets: List[BENv2DataSet] = []

    for idx in permutation:
        country = countries[idx]
        train_ds, val_ds = load_country_train_val(
            country,
            samples_per_country,
            seed,
            include_snowy=include_snowy,
            include_cloudy=include_cloudy,
            split=split,
            frac=frac,
            model_module=model_module,  # Pass model_module argument
        )
        train_datasets.append(train_ds)
        val_datasets.append(val_ds)

    return train_datasets, val_datasets


def default_metrics(y_true: List[Any], y_pred: List[Any]) -> Dict[str, float]:
    """
    Default evaluation metric: wraps sklearn.metrics.average_precision_score (micro average).
    """
    return {"micro_AP": average_precision_score(y_true, y_pred, average="micro")}

    # -------------------------------------------------------------------------
    #  Helper: randomly pick 'n' indices from a dataset
    # -------------------------------------------------------------------------


def sample_subset(dataset, n, seed):
    """Return a Subset of size min(n, len(dataset))."""
    if n >= len(dataset):
        return dataset  # keep the whole set
    g = torch.Generator().manual_seed(seed)  # reproducible
    idx = torch.randperm(len(dataset), generator=g)[: n]

    return Subset(dataset, idx.tolist())


# --- Experiments ---
def test_merging(test_type, params: Dict[str, Any]) -> pd.DataFrame:
    """
    Continual Learning with full replay over permuted countries.
    Always starts training from the base model weights at each step.
    """
    logging.basicConfig(level=logging.INFO)
    log = logging.getLogger(__name__)

    countries = params["countries"]
    permutation = params["permutation"]
    train_samples = params.get("train_samples")
    test_samples = params.get("test_samples")
    seed = params.get("seed", 0)
    batch_size = params.get("batch_size", 16)
    num_workers = params.get("num_workers", 4)
    epoch = params.get("epoch", 15)
    lr = float(params.get("lr", 1e-4))
    model_module = params.get("model_module")  # Extract model_module from params

    # Load datasets
    train_sets, val_sets = get_datasets(
        countries,
        permutation,
        split="train",
        include_snowy=params.get("include_snowy", False),
        include_cloudy=params.get("include_cloudy", False),
        samples_per_country=train_samples,
        seed=seed,
        frac=0.9,
        model_module=model_module,  # Pass model_module explicitly
    )
    test_sets, _ = get_datasets(
        countries,
        permutation,
        split="test",
        include_snowy=params.get("include_snowy", False),
        include_cloudy=params.get("include_cloudy", False),
        samples_per_country=test_samples,
        seed=seed,
        frac=1,
        model_module=model_module,  # Pass model_module explicitly
    )

    save_dir = params.get('save_dir')
    if save_dir: os.makedirs(save_dir, exist_ok=True)

    # Load model
    if model_module == "SoftCon":
        model = load_model(r=4)  # load old model

        pl_model = SpectralGPTLightningModule(
            model, embed_dim=768, num_classes=19, lr=lr
        )

    elif model_module == "SpectralGPT":
        model = load_model(r=4)  # load old model

        pl_model = SpectralGPTLightningModule(
            model, num_classes=19, lr=lr
        )

    else:
        raise ValueError(f"Unknown model_module: {model_module}")

    # Get first Model weights
    # TODO load weigts for first task
    lora_old = load_lora(1)

    # -------------------------------------------------------------------------
    #  Continual-learning loop with bounded replay memory
    # -------------------------------------------------------------------------
    results = []
    memory_size = params.get("memory_size")  # total budget for old data
    replay_train_sets, replay_val_sets = [], []  # what actually goes into replay

    for step in range(2, len(permutation) + 1):
        seen_idx = permutation[:step]
        seen_countries = [countries[i] for i in seen_idx]
        log.info(f"Step {step}: Countries {seen_countries}")

        # ---------------------------------------------------------------------
        #  Decide how many samples of *each* old task we may keep
        # ---------------------------------------------------------------------
        if step == 2:  # only one old task so far
            share = memory_size
        else:
            share = math.ceil(memory_size / (step - 1))  # equal share per old task

        # Build replay sets for ALL old tasks (step-1 of them)
        replay_train_sets.clear()
        replay_val_sets.clear()
        for t in range(step - 1):
            replay_train_sets.append(sample_subset(train_sets[t], share, seed))
            replay_val_sets.append(sample_subset(val_sets[t], share, seed))

        # New (current) task gets *all* its data
        train_current = train_sets[step - 1]
        val_current = val_sets[step - 1]

        # ---------------------------------------------------------------------
        #  Create loaders
        # ---------------------------------------------------------------------
        concat_train_old = ConcatDataset(replay_train_sets)
        concat_val_old = ConcatDataset(replay_val_sets)
        train_loader_old = DataLoader(
            concat_train_old, batch_size=batch_size, shuffle=True, num_workers=num_workers
        )
        val_loader_old = DataLoader(
            concat_val_old, batch_size=batch_size, shuffle=False, num_workers=num_workers
        )

        train_loader_new = DataLoader(
            train_current, batch_size=batch_size, shuffle=True, num_workers=num_workers
        )
        val_loader_new = DataLoader(
            val_current, batch_size=batch_size, shuffle=False, num_workers=num_workers
        )

<<<<<<< HEAD
        # TODO we need to load the 2 models correctly
        # Reinitialize the trainer for each step
        trainer = create_trainer(params)
        if model_module == "SoftCon":
            model_old = load_model(r=4)  # load old model
            model_new = load_model(r=4)  # load new model

            pl_model_old = SoftConLightningModule(
                base_model, num_classes=19, lr=lr
            )
            pl_model_new = SoftConLightningModule(
                base_model, num_classes=19, lr=lr
            )

        elif model_module == "SpectralGPT":
            model_old= load_model(r=4) #load old model
            model_new = load_model(r=4) # load new model

            pl_model_old = SpectralGPTLightningModule(
                model_old, num_classes=19, lr=lr
            )
            pl_model_new = SpectralGPTLightningModule(
                model_new, num_classes=19, lr=lr
            )
        else:
            raise ValueError(f"Unknown model_module: {model_module}")
=======
        # TODO we need to load the new lora weights
        lora_new = load_lora(step)
>>>>>>> f4e200b1

        # TODO here we call the merging methods
        # Merge
        start_merge = time.time()
        if test_type=="ZipLoRA":
            from ziplora import ZipLoRaMerge
            pl_model, lora_old = ZipLoRaMerge(pl_model,lora_old,lora_new,train_loader_old,train_loader_new,val_loader_old,val_loader_new,step,params)
        if test_type == "LoRASoups":
            pl_model = LoRASoupsMerge()
        if test_type == "LoRAHub":
            pl_model = LoRAHubMerge()
        else:
            raise ValueError(f"Unknown test_type: {test_type}")

        merge_time = time.time() - start_merge
        log.info(f"Merge time: {merge_time:.2f}s")

        # Save model
        if save_dir:
            path = os.path.join(save_dir, f"step{step}-{'-'.join(seen_countries)}.pkl")
            joblib.dump(pl_model, path)
            log.info(f"Model saved: {path}")

        # Eval on all seen
        eval_metrics: Dict[str, float] = {}
        start_eval = time.time()
        for idx in seen_idx:
            country = countries[idx]
            test_loader = DataLoader(
                test_sets[idx],
                batch_size=batch_size,
                shuffle=False,
                num_workers=num_workers,
            )
            m = eval_model(pl_model, test_loader)

            for name, val in m.items():
                eval_metrics[f"{country}_{name}"] = val
        eval_time = time.time() - start_eval
        log.info(f"Evaluation time: {eval_time:.2f}s")

        # Mean metrics
        sums, counts = defaultdict(float), defaultdict(int)
        for k, v in eval_metrics.items():
            _, met = k.split("_", 1)
            sums[met] += v
            counts[met] += 1
        mean_metrics = {f"mean_{m}": sums[m] / counts[m] for m in sums}

        row = {
            "step": step,
            "countries": tuple(seen_countries),
            "train_time_s": merge_time,
            "eval_time_s": eval_time,
        }
        row.update(eval_metrics)
        row.update(mean_metrics)
        results.append(row)
        log.info(f"Result: {row}")

    return pd.DataFrame(results)


def main_from_config(config_path: str) -> pd.DataFrame:
    with open(config_path, "r") as f:
        cfg = (
            yaml.safe_load(f)
            if config_path.endswith((".yml", ".yaml"))
            else json.load(f)
        )
    from importlib import import_module

    # Dynamically import the specified module
    model_module_name = cfg.get(
        "model_module", "SpectralGPT"
    )  # Default to 'SpectralGPT'
    logging.info(f"Using model module: {model_module_name}")
    model_module = import_module(model_module_name)

    # Import everything from the module into the global namespace
    globals().update(
        {
            name: getattr(model_module, name)
            for name in dir(model_module)
            if not name.startswith("_")
        }
    )

    params = cfg["params"]

    # Add model_module to params
    params["model_module"] = model_module_name

    # Dynamically set metrics function if specified
    if isinstance(params.get("metrics_fn"), str):
        mod, fn = params["metrics_fn"].rsplit(":", 1)
        params["metrics_fn"] = getattr(import_module(mod), fn)

    test_type = cfg["test_type"]
    test_merging(test_type, params)

def setup_logging():
    logging.basicConfig(
        level=logging.INFO, format="%(asctime)s %(levelname)s %(message)s"
    )
    logging.info("Logger initialized")


def main():
    parser = argparse.ArgumentParser()
    parser.add_argument("--config", "-c", required=True)
    args = parser.parse_args()

    setup_logging()
    logging.info(f"Config path: {args.config}")

    # ← simple dump of every line in the config into the log
    with open(args.config, "r", encoding="utf-8") as f:
        logging.info("Config file contents:\n%s", f.read())

    print(main_from_config(args.config))


if __name__ == "__main__":
    main()<|MERGE_RESOLUTION|>--- conflicted
+++ resolved
@@ -318,7 +318,8 @@
             val_current, batch_size=batch_size, shuffle=False, num_workers=num_workers
         )
 
-<<<<<<< HEAD
+        # TODO we need to load the new lora weights
+        lora_new = load_lora(step)
         # TODO we need to load the 2 models correctly
         # Reinitialize the trainer for each step
         trainer = create_trainer(params)
@@ -345,10 +346,6 @@
             )
         else:
             raise ValueError(f"Unknown model_module: {model_module}")
-=======
-        # TODO we need to load the new lora weights
-        lora_new = load_lora(step)
->>>>>>> f4e200b1
 
         # TODO here we call the merging methods
         # Merge
