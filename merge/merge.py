--- conflicted
+++ resolved
@@ -558,10 +558,6 @@
 def test_merging_from_scratch(test_type, params: Dict[str, Any]) -> pd.DataFrame:
     """
     Merges all tasks seen so far from scratch in each step of the loop.
-<<<<<<< HEAD
-    At each step T, it takes the original adapters for tasks 1..T and merges them.
-    Training data is pooled uniformly across all tasks with a maximum of n_trainsamples total.
-=======
     
     This function implements from-scratch merging where:
     1. At each step T, take the original adapters for tasks 1..T
@@ -579,7 +575,6 @@
     
     Returns:
         pd.DataFrame: Results dataframe with metrics for each task
->>>>>>> 30101b8b
     """
     logging.basicConfig(level=logging.INFO)
     log = logging.getLogger(__name__)
@@ -620,8 +615,6 @@
         model_module=model_module,
     )
 
-<<<<<<< HEAD
-=======
     # Create training subsets for every original task
     train_subsets = []
     for i, train_set in enumerate(full_train_sets):
@@ -631,7 +624,6 @@
         train_subsets.append(train_set)
         log.info(f"Task {i + 1} using full train set with size: {len(train_set)}")
 
->>>>>>> 30101b8b
     save_dir = params.get("save_dir")
     if save_dir:
         os.makedirs(save_dir, exist_ok=True)
@@ -661,29 +653,10 @@
             f"Task {current_task_num}: Merging countries {seen_countries} from scratch"
         )
 
-<<<<<<< HEAD
-        # --- MODIFIED DATA HANDLING FOR UNIFORM POOLING ---
-        # Pool all data from all tasks seen so far, then sample uniformly
-        all_seen_data = [full_train_sets[i] for i in range(current_task_num)]
-        combined_dataset = ConcatDataset(all_seen_data)
-        
-        # Sample uniformly from the combined dataset with maximum n_trainsamples
-        if len(combined_dataset) > n_trainsamples:
-            # Use stratified sampling if possible, otherwise random sampling
-            sampled_dataset = sample_stratified_subset(
-                combined_dataset, n_trainsamples, seed
-            )
-            log.info(f"Sampled {n_trainsamples} samples from {len(combined_dataset)} total samples")
-        else:
-            sampled_dataset = combined_dataset
-            log.info(f"Using all {len(combined_dataset)} available samples")
-
-=======
         # Pool all data from all tasks seen so far
         all_seen_data = [train_subsets[i] for i in seen_task_indices]
 
         # Create combined data loader for all seen tasks
->>>>>>> 30101b8b
         combined_train_loader = DataLoader(
             sampled_dataset,
             batch_size=batch_size,
@@ -749,11 +722,7 @@
         merge_time = time.time() - start_merge
         log.info(f"Merge time for task {current_task_num}: {merge_time:.2f}s")
 
-<<<<<<< HEAD
-        # --- Evaluation (Identical to original) ---
-=======
         # Evaluation (Identical to continual merging)
->>>>>>> 30101b8b
         eval_metrics: Dict[str, float] = {}
         start_eval = time.time()
 
